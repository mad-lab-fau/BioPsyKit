[tool.poetry]
name = "biopsykit"
version = "0.11.0"
description = "A Python package for the analysis of biopsychological data."
authors = [
    "Robert Richer <robert.richer@fau.de>",
    "Arne Küderle <arne.kuederle@fau.de>",
    "Rebecca Lennartz <rebecca.lennartz@fau.de>",
    "Daniel Krauß <daniel.k.krauss@fau.de>",
    "Victoria Müller <victoria.m.mueller@fau.de>",
    "Martin Ullrich <martin.ullrich@fau.de>",
    "Janis Zenkner <janis.zenkner@fau.de>",
]
readme = "README.md"
homepage = "https://github.com/mad-lab-fau/biopsykit"
repository = "https://github.com/mad-lab-fau/biopsykit"
license = "MIT"
packages = [
    { include = "biopsykit", from = "src" },
]

[tool.poetry.dependencies]
python = ">=3.9,<4.0"
numpy = "^1"
pandas = "^1"
matplotlib = "^3.4"
seaborn = "^0"
neurokit2 = "^0"
pingouin = "^0.5.2"
scipy = "^1"
tqdm = "^4"
joblib = "^1"
scikit-learn = "^1.0"
nilspodlib = ">=3.4.1"
openpyxl = "^3"
XlsxWriter = "^1"
xlrd = "^2"
statsmodels = "^0"
fau-colors = "^1.1"
bioread = "^3"
mne = {version = "^1.2.1", optional = true}
IPython = {version = "^7", optional = true}
ipywidgets = {version = "^8", optional = true}
ipympl = {version = "^0.9", optional = true}
<<<<<<< HEAD
statannotations = "^0.7.1"
=======
tpcp = ">=1"
ts2vg = "^1.2.4"
>>>>>>> 17d33fe5

[tool.poetry.extras]
mne = ["mne"]
jupyter = ["IPython", "ipympl", "ipywidgets"]

[tool.poetry.dev-dependencies]
black = { version="^22", extras=["jupyter", "d"] }
poethepoet = "^0.10.0"
pytest = "^6"
pytest-cov = "^2"
ipykernel = "^6"
ruff = "^0"
sphinx = "^5"
numpydoc = "^1"
sphinx-gallery = "^0.10.0"
sphinx_issues = "^1.2.0"
pydata-sphinx-theme = "^0.6.2"
recommonmark = "^0.6.0"
toml = "^0.10.1"
memory_profiler = "^0.57.0"
coverage-badge = "^1.0.1"
sphinx-copybutton = "^0.4.0"
nbsphinx = "^0.8.7"

[build-system]
requires = ["poetry-core>=1.0.0"]
build-backend = "poetry.core.masonry.api"

[tool.black]
line-length = 120
target-version = ['py38']
exclude = '''
(
  /(
      \.eggs         # exclude a few common directories in the
    | \.git          # root of the project
    | \.hg
    | \.mypy_cache
    | \.tox
    | \.venv
    | _build
    | docs
    | build
    | dist
    | \.virtual_documents
    | \.ipynb_checkpoints
  )/
)
'''

[tool.isort]
profile = "black"
multi_line_output = 3
line_length = 120
skip_gitignore = true


[tool.poe.tasks]
_format_black = "black ."
_format_ruff = "ruff check . --fix-only"
format = { sequence = ["_format_black", "_format_ruff"], help = "Format all files." }
lint = { cmd = "ruff check src --fix", help = "Lint all files with ruff." }
_lint_ci = "ruff check src --output-format=github"
_check_black = "black . --check"
ci_check = { sequence = ["_check_black", "_lint_ci"], help = "Check all potential format and linting issues." }
test = {cmd = "pytest --cov=biopsykit -cov-report=term-missing --cov-report=xml", help = "Run Pytest with coverage." }
docs = {"script" = "_tasks:task_docs"}
update_version = {"script" = "_tasks:task_update_version"}
register_ipykernel = { cmd = "python -m ipykernel install --user --name biopsykit --display-name biopsykit", help = "Add a new jupyter kernel for the project." }
remove_ipykernel = { cmd = "jupyter kernelspec uninstall biopsykit", help = "Remove the project specific jupyter kernel."}
default = {sequence = ["format", "lint", "test"], help = "Run the default pipeline, consisting of formatting, linting, and testing."}<|MERGE_RESOLUTION|>--- conflicted
+++ resolved
@@ -42,12 +42,9 @@
 IPython = {version = "^7", optional = true}
 ipywidgets = {version = "^8", optional = true}
 ipympl = {version = "^0.9", optional = true}
-<<<<<<< HEAD
-statannotations = "^0.7.1"
-=======
 tpcp = ">=1"
 ts2vg = "^1.2.4"
->>>>>>> 17d33fe5
+statannotations = "^0.7.1"
 
 [tool.poetry.extras]
 mne = ["mne"]
