from typing import Dict, Sequence, Union, Tuple, Optional

import pandas as pd
import numpy as np
import matplotlib.pyplot as plt

import biopsykit.colors as colors
import biopsykit.protocols.plotting as plot
from biopsykit.utils.data_processing import concat_phase_dict, split_subphases, split_groups, mean_se_nested_dict


class BaseProtocol:

    def __init__(self, name: str):
        self.name: str = name
        """
        Study name
        """

        self._saliva_params = {}

        self.saliva_params: Dict = {
            'colormap': colors.cmap_fau_blue('2_lp'),
            'line_styles': ['-', '--'],
            'markers': ['o', 'P'],
            # 'background.color': "#e0e0e0",
            # 'background.alpha': 0.5,
            # 'x_padding': 0.1,
            'test.color': "#9e9e9e",
            'test.alpha': 0.5,
            'x_offsets': [0, 0.5],
            'fontsize': 14,
            'multi.x_offset': 1,
            'multi.fontsize': 10,
            'multi.legend_offset': 0.3,
            'multi.colormap': colors.cmap_fau_phil('2_lp'),
            'xaxis.tick_locator': plt.MultipleLocator(20),
            'yaxis.label': {
                'cortisol': "Cortisol [nmol/l]",
                'amylase': "Amylase [U/l]",
                'il6': "IL-6 [pg/ml]",
            }
        }

        self.test_times: Sequence[int] = []

    def __repr__(self):
        return self.__str__()

    @property
    def saliva_params(self) -> Dict:
        return self._saliva_params

    @saliva_params.setter
    def saliva_params(self, saliva_params: Dict):
        self._saliva_params.update(saliva_params)

    def concat_phase_dict(self, dict_hr_subject: Dict[str, Dict[str, pd.DataFrame]],
                          phases: Sequence[str]) -> Dict[str, pd.DataFrame]:
        """
        Rearranges the 'HR subject dict' (see `utils.load_hr_excel_all_subjects`) into 'Phase dict', i.e. a dictionary with
        one dataframe per Stress Test phase where each dataframe contains column-wise HR data for all subjects.

        The **output** format will be the following:

        { <"Stress_Phase"> : hr_dataframe, 1 subject per column }

        Parameters
        ----------
        dict_hr_subject : dict
            'HR subject dict', i.e. a nested dict with heart rate data per Stress Test phase and subject
        phases : list
            list of Stress Test phases. E.g. for MIST this would be the three MIST phases ['MIST1', 'MIST2', 'MIST3'],
            for TSST this would be ['Preparation', 'Speaking', 'ArithmeticTask']

        Returns
        -------
        dict
            'Phase dict', i.e. a dict with heart rate data of all subjects per Stress Test phase

        """

        return concat_phase_dict(dict_hr_subject, phases)

    def split_subphases(
            self,
            data: Union[Dict[str, pd.DataFrame], Dict[str, Dict[str, pd.DataFrame]]],
            subphase_names: Sequence[str],
            subphase_times: Sequence[Tuple[int, int]],
            is_group_dict: Optional[bool] = False
    ) -> Union[Dict[str, Dict[str, pd.DataFrame]], Dict[str, Dict[str, Dict[str, pd.DataFrame]]]]:
        """
        Splits a `Phase dict` (or a dict of such, in case of multiple groups, see ``bp.signals.utils.concat_dicts``)
        into a `Subphase dict` (see below for further explanation).

        The **input** is a `Phase dict`, i.e. a dictionary with heart rate data per Stress Test phase
        in the following format:

        { <"Phase"> : HR_dataframe, 1 subject per column }

        If multiple groups are present, then the expected input is nested, i.e. a dict of 'Phase dicts',
        with one entry per group.

        The **output** is a `Subphase dict`, i.e. a nested dictionary with heart rate data per Subphase in the
        following format:

        { <"Phase"> : { <"Subphase"> : HR_dataframe, 1 subject per column } }

        If multiple groups are present, then the output is nested, i.e. a dict of 'Subphase dicts',
        with one entry per group.


        Parameters
        ----------
        data : dict
            'Phase dict' or nested dict of 'Phase dicts' if `is_group_dict` is ``True``
        subphase_names : list
            List with names of subphases
        subphase_times : list
            List with start and end times of each subphase in seconds
        is_group_dict : bool, optional
            ``True`` if group dict was passed, ``False`` otherwise. Default: ``False``

        Returns
        -------
        dict
            'Subphase dict' with course of HR data per Stress Test phase, subphase and subject, respectively or
            nested dict of 'Subphase dicts' if `is_group_dict` is ``True``

        """
        return split_subphases(data=data, subphase_names=subphase_names, subphase_times=subphase_times,
                               is_group_dict=is_group_dict)

    @classmethod
    def split_groups(cls, phase_dict: Dict[str, pd.DataFrame],
                     condition_dict: Dict[str, Sequence[str]]) -> Dict[str, Dict[str, pd.DataFrame]]:
        """
        Splits 'Phase dict' into group dict, i.e. one 'Phase dict' per group.

        Parameters
        ----------
        phase_dict : dict
            'Phase dict' to be split in groups. See ``utils.concat_phase_dict`` for further information
        condition_dict : dict
            dictionary of group membership. Keys are the different groups, values are lists of subject IDs that belong
            to the respective group

        Returns
        -------
        dict
            nested group dict with one 'Phase dict' per group

        """
        return split_groups(phase_dict=phase_dict, condition_dict=condition_dict)

    def _mean_se_subphases(
            self,
            data: Union[Dict[str, Dict[str, pd.DataFrame]], Dict[str, Dict[str, Dict[str, pd.DataFrame]]]],
            subphases: Optional[Sequence[str]] = None,
            is_group_dict: Optional[bool] = False
    ) -> Union[pd.DataFrame, Dict[str, pd.DataFrame]]:
        """
        Computes the heart rate mean and standard error per subphase over all subjects.

        As input either 1. a 'Subphase dict' (for only one group) or 2. a dict of 'Subphase dict', one dict per
        group (for multiple groups, if `is_group_dict` is ``True``) can be passed
        (see ``utils.split_subphases`` for more explanation). Both dictionaries are outputs from
        `utils.split_subphases``.

        The output is a 'mse dataframe' (or a dict of such, in case of multiple groups), a pandas dataframe with:
            * columns: ['mean', 'se'] for mean and standard error
            * rows: MultiIndex with level 0 = Phases and level 1 = Subphases.

        The dict structure should like the following:
            (a) { "<Phase>" : { "<Subphase>" : heart rate dataframe, 1 subject per column } }
            (b) { "<Group>" : { <"Phase"> : { "<Subphase>" : heart rate dataframe, 1 subject per column } } }

        Parameters
        ----------
        data : dict
            nested dictionary containing heart rate data.
        subphases : list, optional
            list of subphase names or ``None`` to use default subphase names. Default: ``None``
        is_group_dict : boolean, optional
            ``True`` if `data` is a group dict, i.e. contains dictionaries for multiple groups, ``False`` otherwise.
            Default: ``False``

        Returns
        -------
        dict or pd.DataFrame
            'mse dataframe' or dict of 'mse dataframes', one dataframe per group, if `group_dict` is ``True``.
        """

<<<<<<< HEAD
        return su.mean_se_nested_dict(data=data, subphases=subphases, is_group_dict=is_group_dict)


=======
        return mean_se_nested_dict(data, subphases=subphases, is_group_dict=is_group_dict)
>>>>>>> 61cfbf79

    def saliva_plot(
            self,
            data: Union[pd.DataFrame, Dict[str, pd.DataFrame]],
            biomarker: Optional[str] = 'cortisol',
            saliva_times: Optional[Sequence[int]] = None,
            groups: Optional[Sequence[str]] = None,
            group_col: Optional[str] = None,
            ylims: Optional[Sequence[float]] = None,
            ax: Optional[plt.Axes] = None,
            figsize: Optional[Tuple[float, float]] = None
    ) -> Union[None, Tuple[plt.Figure, plt.Axes]]:
        """
        TODO: add documentation

        Parameters
        ----------
        data
        biomarker
        saliva_times
        groups
        group_col
        plot_params
        ylims
        ax
        figsize

        Returns
        -------

        """

        return plot.saliva_plot(
            data=data, biomarker=biomarker, saliva_times=saliva_times, test_times=self.test_times,
            groups=groups, group_col=group_col, ylims=ylims, ax=ax, figsize=figsize, **self.saliva_params
        )

    def _saliva_plot_helper(self, data: pd.DataFrame, biomarker: str,
                            groups: Sequence[str], saliva_times: Sequence[int],
                            **kwargs) -> plt.Axes:
        return plot._saliva_plot_helper(
            data=data, biomarker=biomarker, groups=groups, saliva_times=saliva_times, **kwargs
        )

    def saliva_plot_combine_legend(self, fig: plt.Figure, ax: plt.Axes, biomarkers: Sequence[str],
                                   separate_legends: Optional[bool] = False):
        """
        TODO: add documentation

        Parameters
        ----------
        fig
        ax
        biomarkers
        separate_legends

        Returns
        -------

        """
        return plot.saliva_plot_combine_legend(fig=fig, ax=ax, biomarkers=biomarkers, separate_legends=separate_legends)<|MERGE_RESOLUTION|>--- conflicted
+++ resolved
@@ -190,14 +190,7 @@
         dict or pd.DataFrame
             'mse dataframe' or dict of 'mse dataframes', one dataframe per group, if `group_dict` is ``True``.
         """
-
-<<<<<<< HEAD
-        return su.mean_se_nested_dict(data=data, subphases=subphases, is_group_dict=is_group_dict)
-
-
-=======
         return mean_se_nested_dict(data, subphases=subphases, is_group_dict=is_group_dict)
->>>>>>> 61cfbf79
 
     def saliva_plot(
             self,
