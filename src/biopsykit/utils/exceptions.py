--- conflicted
+++ resolved
@@ -3,14 +3,11 @@
 __all__ = [
     "DataFrameTransformationError",
     "EcgProcessingError",
-<<<<<<< HEAD
+    "EventExtractionError",
     "FeatureComputationError",
     "FileExtensionError",
     "ValidationError",
     "ValueRangeError",
-=======
-    "EventExtractionError",
->>>>>>> 17d33fe5
 ]
 
 
