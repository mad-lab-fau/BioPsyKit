--- conflicted
+++ resolved
@@ -483,12 +483,8 @@
     ----------
     data : :class:`~pandas.DataFrame` or :class:`~pandas.Series`
         data with scales to be binned
-<<<<<<< HEAD
-    bins : The criteria to bin by. ``bins`` can have one of the following types:
-=======
     bins : int or list of float or :class:`~pandas.IntervalIndex``
         The criteria to bin by. ``bins`` can have one of the following types:
->>>>>>> 20886db5
 
         * ``int`` : Defines the number of equal-width bins in the range of ``data``. The range of ``data`` is extended
           by 0.1% on each side to include the minimum and maximum values of ``data``.
@@ -612,8 +608,8 @@
     quest_dict : dict
         dictionary with questionnaire names to be computed (keys) and columns of the questionnaires (values)
     quest_kwargs : dict
-        dictionary with optional arguments to be passed to questionnaire functions. The dictionary is expected to
-        consist of questionnaire names (keys) and \*\*kwargs dictionaries (values) with arguments per questionnaire
+        dictionary with optional arguments to be passed to questionnaire functions. The dictionary is expected
+        consist of questionnaire names (keys) and ``**kwargs`` dictionaries (values) with arguments per questionnaire
 
     Returns
     -------
