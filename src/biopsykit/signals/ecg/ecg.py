--- conflicted
+++ resolved
@@ -1,12 +1,8 @@
 """Module for processing ECG data."""
 
 import warnings
-<<<<<<< HEAD
-from typing import Callable, Dict, List, Literal, Optional, Sequence, Tuple, Union, Any
-=======
 from collections.abc import Sequence
 from typing import Callable, Literal, Optional, Union
->>>>>>> cf936a08
 
 import neurokit2 as nk
 import numpy as np
@@ -335,13 +331,8 @@
             self.rpeaks[name] = rpeaks
 
     def _ecg_process(
-<<<<<<< HEAD
         self, data: EcgRawDataFrame, clean_method: Optional[str] = None, peak_method: Optional[str] = None, phase: Optional[str] = None
-    ) -> Tuple[EcgResultDataFrame, RPeakDataFrame]:
-=======
-        self, data: EcgRawDataFrame, method: Optional[str] = None, phase: Optional[str] = None
     ) -> tuple[EcgResultDataFrame, RPeakDataFrame]:
->>>>>>> cf936a08
         """Private method for ECG processing.
 
         Parameters
@@ -1193,8 +1184,6 @@
         )
     # signal outlier
     # segment individual heart beats
-    # print(rpeaks["R_Peak_Idx"])
-    # print(ecg_signal["ECG_Clean"].reset_index(drop=True))
     heartbeats = nk.ecg_segment(ecg_signal["ECG_Clean"], rpeaks["R_Peak_Idx"], int(sampling_rate))
     heartbeats = nk.epochs_to_df(heartbeats)
     heartbeats_pivoted = heartbeats.pivot(index="Time", columns="Label", values="Signal")
