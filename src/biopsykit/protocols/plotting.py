--- conflicted
+++ resolved
@@ -637,7 +637,7 @@
 
 
     Parameters
-    ---------- 
+    ----------
     data : :obj:`~biopsykit.utils.datatype_helper.SalivaRawDataFrame`,
         :obj:`~biopsykit.utils.datatype_helper.SalivaMeanSeDataFrame`, or dict of such
         Saliva data to plot. Must either be provided as ``SalivaRawDataFrame`` with raw saliva data per subject or
@@ -682,16 +682,10 @@
           y axis limits.
 
         To style the vertical span highlighting the psychological test in the plot:
-<<<<<<< HEAD
-            * ``test_title``: title of test
-            * ``test_color``: color of vspan. Default: #9e9e9e
-            * ``test_alpha``: transparency value of vspan: Default: 0.5
-=======
-
-        * ``test_text``: title of test
+
+        * ``test_title``: title of test
         * ``test_color``: color of vspan. Default: #9e9e9e
         * ``test_alpha``: transparency value of vspan: Default: 0.5
->>>>>>> 3b4c2946
 
     Returns
     -------
@@ -973,7 +967,7 @@
     ax : :class:`matplotlib.axes.Axes`
         axes object
 
-    
+
     See Also
     --------
     :func:`~biopsykit.plotting.plotting.feature_boxplot`
