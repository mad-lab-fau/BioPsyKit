"""Functions to analyze classification results."""

from collections.abc import Sequence
from typing import Any, Optional, Union

import numpy as np
import pandas as pd
import seaborn as sns
from fau_colors import cmaps
from matplotlib import pyplot as plt
from matplotlib.cm import ColormapRegistry
from matplotlib.colors import ListedColormap
from sklearn.metrics import ConfusionMatrixDisplay

from biopsykit.classification.model_selection import SklearnPipelinePermuter
from biopsykit.classification.utils import prepare_df_sklearn

pipeline_step_map = {
    "pipeline_scaler": "Scaler",
    "pipeline_reduce_dim": r"\makecell[lc]{Feature\\ Selection}",
    "pipeline_clf": "Classifier",
}

metric_map = {
    "accuracy": r"\makecell{Accuracy [\%]}",
    "f1": r"\makecell{F1-score [\%]}",
    "precision": r"\makecell{Precision [\%]}",
    "recall": r"\makecell{Recall [\%]}",
    "auc": r"\makecell{AUC [\%]}",
    "sensitivity": r"\makecell{Sensitivity [\%]}",
    "specificity": r"\makecell{Specificity [\%]}",
}

clf_map = {
    "MinMaxScaler": "Min-Max",
    "StandardScaler": "Standard",
    "SelectKBest": "SkB",
    "RFE": "RFE",
    "GaussianNB": "NB",
    "KNeighborsClassifier": "kNN",
    "DecisionTreeClassifier": "DT",
    "SVC": "SVM",
    "RandomForestClassifier": "RF",
    "MLPClassifier": "MLP",
    "AdaBoostClassifier": "Ada",
}


def predictions_as_df(
    pipeline_permuter: SklearnPipelinePermuter,
    data: pd.DataFrame,
    pipeline: tuple[str],
    label_mapping: Optional[dict[str, str]] = None,
    index_col: Optional[str] = None,
) -> pd.DataFrame:
    """Get predictions from a specified pipeline and merge them with the index of the input dataframe.

    Parameters
    ----------
    pipeline_permuter : :class:`~biopsykit.classification.model_selection.SklearnPipelinePermuter`
        :class:`~biopsykit.classification.model_selection.SklearnPipelinePermuter` instance
    data : :class:`~pandas.DataFrame`
        input data
    pipeline : tuple
        pipeline to get predictions from
    label_mapping : dict, optional
        mapping of labels to rename labels in the output dataframe or ``None`` to keep original labels.
        Default: ``None``
    index_col : str, optional
        name of the index column to merge the predictions with. If ``data`` has a multi-index,
        the first level is used unless ``index_col`` is specified.
        Default: ``None``

    Returns
    -------
    :class:`~pandas.DataFrame`
        predictions as dataframe

    """
    metric_summary = pipeline_permuter.metric_summary()
    label_cols = ["true_labels", "predicted_labels"]
    predictions = metric_summary[label_cols].explode(label_cols).loc[pipeline]

    if isinstance(data.index, pd.MultiIndex):
        if index_col is None:
            index_col = data.index.names[0]
        index_vals = data.index.get_level_values(index_col)
    else:
        index_vals = data.index

    predictions.index = index_vals
    if label_mapping:
        predictions = predictions.replace(label_mapping)
    return predictions


def predict_proba_from_estimator(
    pipeline_permuter: SklearnPipelinePermuter,
    data: pd.DataFrame,
    pipeline: tuple[str],
    label_col: Optional[str] = "label",
    column_names: Optional[dict[str, str]] = None,
) -> pd.DataFrame:
    """Get predictions as probabilities from a specified pipeline and merge them with the index of the input dataframe.

    Parameters
    ----------
    pipeline_permuter : :class:`~biopsykit.classification.model_selection.SklearnPipelinePermuter`
        :class:`~biopsykit.classification.model_selection.SklearnPipelinePermuter` instance
    data : :class:`~pandas.DataFrame`
        input data
    pipeline : tuple
        pipeline to get predictions from
    label_col : str, optional
        name of the label column in the input dataframe. Default: ``"label"``
    column_names : dict, optional
        mapping of column names to rename columns in the output dataframe or ``None`` to keep original column names.
        Default: ``None``

    Returns
    -------
    :class:`~pandas.DataFrame`
        dataframe with predictions as probabilities

    """
    metric_summary = pipeline_permuter.metric_summary()
    best_pipeline = pipeline_permuter.best_estimator_summary()
    best_pipeline = best_pipeline.loc[pipeline].iloc[0].pipeline

    test_indices = metric_summary.loc[pipeline]["test_indices_folds"]
    test_indices_flat = list(metric_summary.loc[pipeline]["test_indices"])

    x, y, _, _ = prepare_df_sklearn(data, label_col=label_col, print_summary=False)

    label_order = best_pipeline[0].classes_

    predict_proba_results = []
    predict_proba_labels = []

    for i, test_idx in enumerate(test_indices):
        test_idx_list = list(test_idx)
        pipeline_fold = best_pipeline[i]
        predict_proba_results.append(pipeline_fold.predict_proba(x[test_idx_list]))
        predict_proba_labels.append(y[test_idx_list])

    results_proba = pd.DataFrame(
        np.concatenate(predict_proba_results),
        columns=label_order,
        index=data.index[test_indices_flat],
    )
    if column_names is not None:
        results_proba = results_proba.rename(columns=column_names)
    results_proba = results_proba.sort_index()
    results_proba = results_proba.round(4)

    return results_proba


def _conf_matrix_from_proba_df(
    data: pd.DataFrame, label_col: Optional[str] = "label", label_order: Optional[Sequence[str]] = None
) -> pd.DataFrame:
    """Get confusion matrix from a dataframe with predictions as probabilities.

    Parameters
    ----------
    data : :class:`~pandas.DataFrame`
        dataframe with predictions as probabilities
    label_col : str, optional
        name of the label column in the input dataframe. Default: ``"label"``
    label_order : list, optional
        order of labels in the confusion matrix or ``None`` to use the order of the labels in the input dataframe.
        Default: ``None``

    Returns
    -------
    :class:`~pandas.DataFrame`
        confusion matrix as dataframe

    """
    if label_order is None:
        label_order = list(data.columns)
    conf_matrix_proba = data.groupby(label_col).mean()
    conf_matrix_proba = conf_matrix_proba.reindex(label_order, axis=0).reindex(label_order, axis=1)
    return conf_matrix_proba


def _register_fau_r():
    fau_r = sns.color_palette(cmaps.fau)
    fau_r.reverse()
    fau_r = ListedColormap(fau_r, "fau_r")
    if "fau_r" not in plt.colormaps():
        colormap_registry = ColormapRegistry()
        colormap_registry.register(cmap=fau_r, name="fau_r")


def plot_conf_matrix(
    predictions: pd.DataFrame,
    labels: Sequence[str],
    label_name: Optional[str] = "label",
<<<<<<< HEAD
    conf_matrix_kwargs: Optional[dict[str, Any]] = None,
=======
    prediction_cols: Optional[Sequence[str]] = ["true_labels", "predicted_labels"],
    conf_matrix_kwargs: Optional[Dict[str, Any]] = None,
>>>>>>> 6384ff18
    **kwargs,
) -> tuple[plt.Figure, plt.Axes]:
    """Plot confusion matrix from predictions.

    Parameters
    ----------
    predictions : :class:`~pandas.DataFrame`
        dataframe with predictions
    labels : list, dict, optional
        list of labels to use in the confusion matrix or dictionary with label names in the data frame as key and the
        corresponding label names to use in the confusion matrix as value.
        Default: ``None`` to use the labels in the data frame in the order they appear
    label_name : str, optional
        name of the 'label' in the axis titles. Default: "label" to yield "True label" and "Predicted label"
    prediction_cols : list, optional
        list of column names in the input dataframe that contain the true and predicted labels.
    conf_matrix_kwargs : dict, optional
        additional keyword arguments to pass to :func:`~sklearn.metrics.ConfusionMatrixDisplay.from_predictions`
    **kwargs
        additional keyword arguments to pass to :func:`plt.subplots`

    """
    if conf_matrix_kwargs is None:
        conf_matrix_kwargs = {}
    # check if ax is given
    ax = kwargs.get("ax")
    if ax is None:
        fig, ax = plt.subplots(**kwargs)
    else:
        fig = ax.get_figure()

    predictions = predictions.copy()
    if isinstance(labels, dict):
        # only replace in true_labels and predicted_labels columns
        predictions[prediction_cols] = predictions[prediction_cols].replace(labels)
        labels = list(labels.values())

    if not conf_matrix_kwargs.get("cmap", None):
        # check if fau_r is registered as colormap
        if "fau_r" not in plt.colormaps():
            _register_fau_r()
        conf_matrix_kwargs["cmap"] = "fau_r"
    conf_matrix_kwargs.setdefault("colorbar", False)

    ConfusionMatrixDisplay.from_predictions(
        predictions[prediction_cols[0]],
        predictions[prediction_cols[1]],
        labels=labels,
        ax=ax,
        **conf_matrix_kwargs,
    )
    if kwargs.get("despine", True):
        for spine in ["top", "bottom", "left", "right"]:
            ax.spines[spine].set_color("None")

    ax.set_ylabel(f"True {label_name}")
    ax.set_xlabel(f"Predicted {label_name}")

    return fig, ax


def plot_conf_matrix_proba(
    predictions: pd.DataFrame,
    labels: Sequence[str],
    label_col: Optional[str] = "label",
    label_name: Optional[str] = "label",
    **kwargs,
) -> tuple[plt.Figure, plt.Axes]:
    """Plot confusion matrix from prediction probabilities.

    Parameters
    ----------
    predictions : :class:`~pandas.DataFrame`
        dataframe with predictions as probabilities
    labels : list
        list of labels
    label_col : str, optional
        name of the label column in the input dataframe. Default: ``"label"``
    label_name : str, optional
        name of the 'label' in the axis titles. Default: "label" to yield "True label" and "Predicted label"
    **kwargs
        additional keyword arguments to pass to :func:`plt.subplots`

    """
    # check if ax is given
    ax = kwargs.get("ax")
    if ax is None:
        fig, ax = plt.subplots(**kwargs)
    else:
        fig = ax.get_figure()

    # check if fau_r is registered as colormap
    if "fau_r" not in plt.colormaps():
        _register_fau_r()

    conf_matrix_proba = _conf_matrix_from_proba_df(predictions, label_col=label_col, label_order=labels)

    sns.heatmap(conf_matrix_proba, cmap="fau_r", annot=True, cbar=False, square=True, ax=ax)
    ax.set_ylabel(f"True {label_name}")
    ax.set_xlabel(f"Predicted {label_name}")

    return fig, ax


def metric_summary_to_latex(
    permuter_or_df: Union[SklearnPipelinePermuter, pd.DataFrame],
    metrics: Optional[Sequence[str]] = None,
    pipeline_steps: Optional[Sequence[str]] = None,
    si_table_format: Optional[str] = None,
    highlight_best: Optional[str] = None,
    **kwargs,
) -> str:
    """Return a latex table with the performance metrics of the pipeline combinations.

    Notes
    -----
    This method is a legacy method that is kept for backwards compatibility with older pickled instances of the
    :class:`SklearnPipelinePermuter` class. It is recommended to use the :meth:`SklearnPipelinePermuter.metric_summary`
    method instead.

    See Also
    --------
    :meth:`SklearnPipelinePermuter.metric_summary_to_latex`


    Parameters
    ----------
    permuter_or_df : :class:`SklearnPipelinePermuter` or :class:`~pandas.DataFrame`
        :class:`SklearnPipelinePermuter` instance or dataframe with performance metrics.
    metrics : list of str, optional
        list of metrics to include in the table or ``None`` to use all available metrics in the dataframe.
        Default: ``None``
    pipeline_steps : list of str, optional
        list of pipeline steps to include in the table index or ``None`` to show all available pipeline steps
        as table index. Default: ``None``
    si_table_format : str, optional
        table format for the ``siunitx`` package or ``None`` to use the default format. Default: ``None``
    highlight_best : bool or str, optional
        Whether to highlight the pipeline with the best value in each column or not.
        *  If ``highlight_best`` is a boolean, the best pipeline is highlighted in each column.
        *  If ``highlight_best`` is a string, the best pipeline is highlighted in the column with the name
    **kwargs
        additional keyword arguments passed to :func:`~pandas.DataFrame.to_latex`

    """
    dummy_permuter = SklearnPipelinePermuter()
    if isinstance(permuter_or_df, SklearnPipelinePermuter):
        metric_summary = permuter_or_df.metric_summary
    else:
        metric_summary = permuter_or_df

    return dummy_permuter.metric_summary_to_latex(
        metric_summary,
        metrics=metrics,
        pipeline_steps=pipeline_steps,
        si_table_format=si_table_format,
        highlight_best=highlight_best,
        **kwargs,
    )<|MERGE_RESOLUTION|>--- conflicted
+++ resolved
@@ -197,12 +197,8 @@
     predictions: pd.DataFrame,
     labels: Sequence[str],
     label_name: Optional[str] = "label",
-<<<<<<< HEAD
+    prediction_cols: Optional[Sequence[str]] = ["true_labels", "predicted_labels"],
     conf_matrix_kwargs: Optional[dict[str, Any]] = None,
-=======
-    prediction_cols: Optional[Sequence[str]] = ["true_labels", "predicted_labels"],
-    conf_matrix_kwargs: Optional[Dict[str, Any]] = None,
->>>>>>> 6384ff18
     **kwargs,
 ) -> tuple[plt.Figure, plt.Axes]:
     """Plot confusion matrix from predictions.
